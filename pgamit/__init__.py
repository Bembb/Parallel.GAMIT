from importlib.metadata import version, PackageNotFoundError

try:
    __version__ = version("pgamit")
except PackageNotFoundError:
    # package is not installed
    pass

<<<<<<< HEAD
#__version__ = "1.2.3"

=======
>>>>>>> 6b801aa5
__all__ = [
    'cluster',
    'network',
    'plots',
    'pyRinexName',
    'Utils',
    'pyJobServer',
    'pyParseAntex',
    'pyStatic1d',
    'snxParse',
    'pyLeastSquares',
    'pyProducts',
    'pyStationInfo',
    'dbConnection',
    'pyDate',
    'pyOTL',
    'pyRinex',
    'pyTerminal',
    'pyArchiveStruct',
    'pyOkada',
    'pyTrimbleT0x',
    'pyETM',
    'pyOptions',
    'pyRunWithRetry',
    'pyVoronoi',
    'pyBunch',
    'pyEvents',
    'pyPPP',
    'pyProducts',
    'pyZTD',
    'pyStack',
    'pyGamitConfig',
    'pyGamitSession',
    'pyGamitTask',
    'pyGlobkTask',
    'pyParseZTD',
    'pyStation'
]

from pgamit import *<|MERGE_RESOLUTION|>--- conflicted
+++ resolved
@@ -6,11 +6,6 @@
     # package is not installed
     pass
 
-<<<<<<< HEAD
-#__version__ = "1.2.3"
-
-=======
->>>>>>> 6b801aa5
 __all__ = [
     'cluster',
     'network',
